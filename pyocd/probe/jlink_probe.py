# pyOCD debugger
# Copyright (c) 2020 Arm Limited
# Copyright (c) 2021 Chris Reed
# SPDX-License-Identifier: Apache-2.0
#
# Licensed under the Apache License, Version 2.0 (the "License");
# you may not use this file except in compliance with the License.
# You may obtain a copy of the License at
#
#     http://www.apache.org/licenses/LICENSE-2.0
#
# Unless required by applicable law or agreed to in writing, software
# distributed under the License is distributed on an "AS IS" BASIS,
# WITHOUT WARRANTIES OR CONDITIONS OF ANY KIND, either express or implied.
# See the License for the specific language governing permissions and
# limitations under the License.

import six
import logging
from time import sleep
import pylink
from pylink.errors import (JLinkException, JLinkWriteException, JLinkReadException)

from .debug_probe import DebugProbe
from ..core import exceptions
from ..core.plugin import Plugin
from ..core.options import OptionInfo

LOG = logging.getLogger(__name__)

TRACE = LOG.getChild("trace")
TRACE.setLevel(logging.WARNING)

## @brief Wraps a JLink as a DebugProbe.
class JLinkProbe(DebugProbe):

    # Address of DP's SELECT register.
    DP_SELECT = 0x8

    # Bitmasks for AP register address fields.
    A32 = 0x0000000c
    APBANKSEL = 0x000000f0
    APSEL = 0xff000000
    APSEL_APBANKSEL = APSEL | APBANKSEL

    @classmethod
    def _get_jlink(cls):
        # TypeError is raised by pylink if the JLink DLL cannot be found.
        try:
            return pylink.JLink(
                    log=TRACE.info,
                    detailed_log=TRACE.debug,
                    error=TRACE.error,
                    warn=TRACE.warn,
                    )
        except TypeError:
            return None

    @classmethod
    def _format_serial_number(cls, serial_number):
        return "{:d}".format(serial_number)

    @classmethod
    def get_all_connected_probes(cls, unique_id=None, is_explicit=False):
        try:
            jlink = cls._get_jlink()
            if jlink is None:
                return []
            return [cls(cls._format_serial_number(info.SerialNumber)) for info in jlink.connected_emulators()]
        except JLinkException as exc:
            raise cls._convert_exception(exc) from exc

    @classmethod
    def get_probe_with_id(cls, unique_id, is_explicit=False):
        try:
            jlink = cls._get_jlink()
            if jlink is None:
                return None
            for info in jlink.connected_emulators():
                sn = cls._format_serial_number(info.SerialNumber)
                if sn == unique_id:
                    return cls(sn)
            return None
        except JLinkException as exc:
            raise cls._convert_exception(exc) from exc

    @classmethod
    def _get_probe_info(cls, serial_number, jlink):
        """@brief Look up and return a JLinkConnectInfo for the probe with matching serial number.
        @param cls The class object.
        @param serial_number String serial number. Must be the full serial number.
        @return JLinkConnectInfo object or None if there was no match.
        """
        try:
            for info in jlink.connected_emulators():
                if cls._format_serial_number(info.SerialNumber) == serial_number:
                    return info
            return None
        except JLinkException as exc:
            raise cls._convert_exception(exc) from exc

    def __init__(self, serial_number):
        """@brief Constructor.
        @param self The object.
        @param serial_number String. The J-Link's serial number.
        """
        super(JLinkProbe, self).__init__()
        self._link = self._get_jlink()
        if self._link is None:
            raise exceptions.ProbeError("unable to open JLink DLL")

        info = self._get_probe_info(serial_number, self._link)
        if info is None:
            raise exceptions.ProbeError("could not find JLink probe with serial number '{}'".format(serial_number))

        self._serial_number = serial_number
        self._serial_number_int = int(serial_number, base=10)
        self._supported_protocols = None
        self._protocol = None
        self._default_protocol = None
        self._is_open = False
        self._product_name = six.ensure_str(info.acProduct)

    @property
    def description(self):
        return self.vendor_name + " " + self.product_name

    @property
    def vendor_name(self):
        return "Segger"

    @property
    def product_name(self):
        return self._product_name

    ## @brief Only valid after opening.
    @property
    def supported_wire_protocols(self):
        return self._supported_protocols

    @property
    def unique_id(self):
        return self._serial_number

    @property
    def wire_protocol(self):
        return self._protocol

    @property
    def is_open(self):
        return self._link.opened

    @property
    def capabilities(self):
        return {
                self.Capability.SWO,
                self.Capability.BANKED_DP_REGISTERS,
                self.Capability.APv2_ADDRESSES,
                }

    def open(self):
        try:
            # Configure UI usage. We must do this here rather than in the ctor because the ctor
            # doesn't have access to the session.
            if self.session.options.get('jlink.non_interactive'):
                self._link.disable_dialog_boxes()
<<<<<<< HEAD
            
=======

>>>>>>> bade0ae0
            self._link.open(self._serial_number_int)
            self._is_open = True

            # Get available wire protocols.
            ifaces = self._link.supported_tifs()
            self._supported_protocols = [DebugProbe.Protocol.DEFAULT]
            if ifaces & (1 << pylink.enums.JLinkInterfaces.JTAG):
                self._supported_protocols.append(DebugProbe.Protocol.JTAG)
            if ifaces & (1 << pylink.enums.JLinkInterfaces.SWD):
                self._supported_protocols.append(DebugProbe.Protocol.SWD)
            if not len(self._supported_protocols) >= 2: # default + 1
                raise exceptions.ProbeError("J-Link probe {} does not support any known wire protocols".format(
                        self.unique_id))

            # Select default protocol, preferring SWD over JTAG.
            if DebugProbe.Protocol.SWD in self._supported_protocols:
                self._default_protocol = DebugProbe.Protocol.SWD
            else:
                self._default_protocol = DebugProbe.Protocol.JTAG
        except JLinkException as exc:
            raise self._convert_exception(exc) from exc

    def close(self):
        try:
            self._link.close()
            self._is_open = False
        except JLinkException as exc:
            raise self._convert_exception(exc) from exc

    # ------------------------------------------- #
    #          Target control functions
    # ------------------------------------------- #
    def connect(self, protocol=None):
        """@brief Connect to the target via JTAG or SWD."""
        # Handle default protocol.
        if (protocol is None) or (protocol == DebugProbe.Protocol.DEFAULT):
            protocol = self._default_protocol

        # Validate selected protocol.
        if protocol not in self._supported_protocols:
            raise ValueError("unsupported wire protocol %s" % protocol)

        # Convert protocol to port enum.
        if protocol == DebugProbe.Protocol.SWD:
            iface = pylink.enums.JLinkInterfaces.SWD
        elif protocol == DebugProbe.Protocol.JTAG:
            iface = pylink.enums.JLinkInterfaces.JTAG

        try:
            self._link.set_tif(iface)
            if self.session.options.get('jlink.power'):
                self._link.power_on()
<<<<<<< HEAD
            
=======

>>>>>>> bade0ae0
            # Connect if a device name was supplied.
            device_name = self.session.options.get('jlink.device')
            if device_name is not None:
                self._link.connect(device_name)

            self._link.coresight_configure()
            self._protocol = protocol
        except JLinkException as exc:
            raise self._convert_exception(exc) from exc

    def swj_sequence(self, length, bits):
        for chunk in range((length + 31) // 32):
            chunk_word = bits & 0xffffffff
            chunk_len = min(length, 32)

            if chunk_len == 32:
                self._link.swd_write32(chunk_len, chunk_word)
            else:
                self._link.swd_write(0, chunk_word, chunk_len)

            bits >>= 32
            length -= 32

        self._link.swd_sync()

    def disconnect(self):
        """@brief Disconnect from the target."""
        try:
            if self.session.options.get('jlink.power'):
                self._link.power_off()
        except JLinkException as exc:
            raise self._convert_exception(exc) from exc

        self._protocol = None

    def set_clock(self, frequency):
        try:
            self._link.set_speed(int(frequency) // 1000)
        except JLinkException as exc:
            raise self._convert_exception(exc) from exc

    def reset(self):
        try:
            self._link.set_reset_pin_low()
            sleep(self.session.options.get('reset.hold_time'))
            self._link.set_reset_pin_high()
            sleep(self.session.options.get('reset.post_delay'))
        except JLinkException as exc:
            raise self._convert_exception(exc) from exc

    def assert_reset(self, asserted):
        try:
            if asserted:
                self._link.set_reset_pin_low()
            else:
                self._link.set_reset_pin_high()
        except JLinkException as exc:
            raise self._convert_exception(exc) from exc

    def is_reset_asserted(self):
        try:
            status = self._link.hardware_status
            return status.tres == 0
        except JLinkException as exc:
            raise self._convert_exception(exc) from exc

    # ------------------------------------------- #
    #          DAP Access functions
    # ------------------------------------------- #

    def read_dp(self, addr, now=True):
        try:
            value = self._link.coresight_read(addr // 4, ap=False)
        except JLinkException as exc:
            raise self._convert_exception(exc) from exc
        else:
            def read_reg_cb():
                return value

            return value if now else read_reg_cb

    def write_dp(self, addr, data):
        try:
            self._link.coresight_write(addr // 4, data, ap=False)
        except JLinkException as exc:
            raise self._convert_exception(exc) from exc

    def read_ap(self, addr, now=True):
        assert isinstance(addr, int)
        try:
            value = self._link.coresight_read((addr & self.A32) // 4, ap=True)
        except JLinkException as exc:
            raise self._convert_exception(exc) from exc
        else:
            def read_reg_cb():
                return value

            return value if now else read_reg_cb

    def write_ap(self, addr, data):
        assert isinstance(addr, int)
        try:
            self._link.coresight_write((addr & self.A32) // 4, data, ap=True)
        except JLinkException as exc:
            raise self._convert_exception(exc) from exc

    def read_ap_multiple(self, addr, count=1, now=True):
        results = [self.read_ap(addr, now=True) for n in range(count)]

        def read_ap_multiple_result_callback():
            return results

        return results if now else read_ap_multiple_result_callback

    def write_ap_multiple(self, addr, values):
        for v in values:
            self.write_ap(addr, v)

    def swo_start(self, baudrate):
        try:
            self._link.swo_start(baudrate)
        except JLinkException as exc:
            raise self._convert_exception(exc) from exc

    def swo_stop(self):
        try:
            self._link.swo_stop()
        except JLinkException as exc:
            raise self._convert_exception(exc) from exc

    def swo_read(self):
        try:
            return self._link.swo_read(0, self._link.swo_num_bytes(), True)
        except JLinkException as exc:
            raise self._convert_exception(exc) from exc

    @staticmethod
    def _convert_exception(exc):
        if isinstance(exc, JLinkException):
            # J-Link returns this unhelpful error when it's really a transfer fault. The JLinkWriteException
            # and JLinkReadException exceptions checked below seem to only be returned for the higher level
            # read/write APIs.
            if str(exc) == "Unspecified error.":
                return exceptions.TransferFaultError(str(exc))
            else:
                return exceptions.ProbeError(str(exc))
        elif isinstance(exc, (JLinkWriteException, JLinkReadException)):
            return exceptions.TransferFaultError(str(exc))
        else:
            return exc

class JLinkProbePlugin(Plugin):
    """@brief Plugin class for JLinkProbe."""

    def should_load(self):
        """@brief Load the J-Link plugin if the J-Link library is available."""
        return JLinkProbe._get_jlink() is not None

    def load(self):
        return JLinkProbe

    @property
    def name(self):
        return "jlink"

    @property
    def description(self):
        return "SEGGER J-Link debug probe"

    @property
    def options(self):
        """@brief Returns J-Link probe options."""
        return [
            OptionInfo('jlink.device', str, None,
                "If this option is set to a supported J-Link device name, then the J-Link will be asked connect "
                "using this name. Otherwise, the J-Link is configured for only the low-level CoreSight operations "
                "required by pyOCD. Ordinarily, it does not need to be set."),
            OptionInfo('jlink.power', bool, True,
                "Enable target power when connecting via a JLink probe, and disable power when "
                "disconnecting. Default is True."),
            OptionInfo('jlink.non_interactive', bool, True,
                "Controls whether the J-Link DLL is allowed to present UI dialog boxes and its control "
                "panel. Note that dialog boxes will actually still be visible, but the default option "
                "will be chosen automatically after 5 seconds. Default is True."),
            ]<|MERGE_RESOLUTION|>--- conflicted
+++ resolved
@@ -164,11 +164,7 @@
             # doesn't have access to the session.
             if self.session.options.get('jlink.non_interactive'):
                 self._link.disable_dialog_boxes()
-<<<<<<< HEAD
-            
-=======
-
->>>>>>> bade0ae0
+
             self._link.open(self._serial_number_int)
             self._is_open = True
 
@@ -221,11 +217,7 @@
             self._link.set_tif(iface)
             if self.session.options.get('jlink.power'):
                 self._link.power_on()
-<<<<<<< HEAD
-            
-=======
-
->>>>>>> bade0ae0
+
             # Connect if a device name was supplied.
             device_name = self.session.options.get('jlink.device')
             if device_name is not None:
